package cmd

import (
	"context"
	"errors"
	"fmt"
	"io"
	"os"
	"strings"
	"time"

	"github.com/linkerd/linkerd2/cli/flag"
	"github.com/linkerd/linkerd2/pkg/charts"
	l5dcharts "github.com/linkerd/linkerd2/pkg/charts/linkerd2"
	"github.com/linkerd/linkerd2/pkg/healthcheck"
	"github.com/linkerd/linkerd2/pkg/k8s"
	"github.com/linkerd/linkerd2/pkg/tree"
	"github.com/spf13/cobra"
<<<<<<< HEAD
	"github.com/spf13/pflag"
	"helm.sh/helm/v3/pkg/chart/loader"
	"helm.sh/helm/v3/pkg/chartutil"
	corev1 "k8s.io/api/core/v1"
	kerrors "k8s.io/apimachinery/pkg/api/errors"
	metav1 "k8s.io/apimachinery/pkg/apis/meta/v1"
	"k8s.io/apimachinery/pkg/util/validation"
=======
	corev1 "k8s.io/api/core/v1"
	kerrors "k8s.io/apimachinery/pkg/api/errors"
	metav1 "k8s.io/apimachinery/pkg/apis/meta/v1"
	"k8s.io/helm/pkg/chartutil"
>>>>>>> 865aeeab
	"sigs.k8s.io/yaml"
)

const (

	// addOnChartsPath is where the linkerd2 add-ons will be present
	addOnChartsPath = "add-ons"

	configStage       = "config"
	controlPlaneStage = "control-plane"

	helmDefaultChartName = "linkerd2"
	helmDefaultChartDir  = "linkerd2"

	errMsgCannotInitializeClient = `Unable to install the Linkerd control plane. Cannot connect to the Kubernetes cluster:

%s

You can use the --ignore-cluster flag if you just want to generate the installation config.`

	errMsgGlobalResourcesExist = `Unable to install the Linkerd control plane. It appears that there is an existing installation:

%s

If you are sure you'd like to have a fresh install, remove these resources with:

    linkerd install --ignore-cluster | kubectl delete -f -

Otherwise, you can use the --ignore-cluster flag to overwrite the existing global resources.
`

	errMsgLinkerdConfigResourceConflict = "Can't install the Linkerd control plane in the '%s' namespace. Reason: %s.\nIf this is expected, use the --ignore-cluster flag to continue the installation.\n"
	errMsgGlobalResourcesMissing        = "Can't install the Linkerd control plane in the '%s' namespace. The required Linkerd global resources are missing.\nIf this is expected, use the --skip-checks flag to continue the installation.\n"
)

var (
	templatesConfigStage = []string{
		"templates/namespace.yaml",
		"templates/identity-rbac.yaml",
		"templates/controller-rbac.yaml",
		"templates/destination-rbac.yaml",
		"templates/heartbeat-rbac.yaml",
		"templates/web-rbac.yaml",
		"templates/serviceprofile-crd.yaml",
		"templates/trafficsplit-crd.yaml",
		"templates/proxy-injector-rbac.yaml",
		"templates/sp-validator-rbac.yaml",
		"templates/tap-rbac.yaml",
		"templates/psp.yaml",
	}

	templatesControlPlaneStage = []string{
		"templates/_helpers.tpl",
		"templates/config.yaml",
		"templates/identity.yaml",
		"templates/controller.yaml",
		"templates/destination.yaml",
		"templates/heartbeat.yaml",
		"templates/web.yaml",
		"templates/proxy-injector.yaml",
		"templates/sp-validator.yaml",
		"templates/tap.yaml",
	}

	ignoreCluster bool
)

/* Commands */

/* The install commands all follow the same flow:
 * 1. Load default values from the Linkerd2 chart
 * 2. Apply flags to modify the values
 * 3. Render the chart using those values
 *
 * The individual commands (install, install config, and install control-plane)
 * differ in which flags are available to each, what pre-check validations
 * are done, and which subset of the chart is rendered.
 */

func newCmdInstallConfig(values *l5dcharts.Values) *cobra.Command {
	flags, flagSet := makeAllStageFlags(values)

	cmd := &cobra.Command{
		Use:   "config [flags]",
		Args:  cobra.NoArgs,
		Short: "Output Kubernetes cluster-wide resources to install Linkerd",
		Long: `Output Kubernetes cluster-wide resources to install Linkerd.

This command provides Kubernetes configs necessary to install cluster-wide
resources for the Linkerd control plane. This command should be followed by
"linkerd install control-plane".`,
		Example: `  # Default install.
  linkerd install config | kubectl apply -f -

  # Install Linkerd into a non-default namespace.
  linkerd install config -l linkerdtest | kubectl apply -f -`,
		RunE: func(cmd *cobra.Command, args []string) error {
			err := flag.ApplySetFlags(values, flags)
			if err != nil {
				return err
			}
			if !ignoreCluster {
				// Ensure k8s is reachable and that Linkerd is not already installed.
				if err := errAfterRunningChecks(values.Global.CNIEnabled); err != nil {
					if healthcheck.IsCategoryError(err, healthcheck.KubernetesAPIChecks) {
						fmt.Fprintf(os.Stderr, errMsgCannotInitializeClient, err)
					} else {
						fmt.Fprintf(os.Stderr, errMsgGlobalResourcesExist, err)
					}
					os.Exit(1)
				}
			}

			return render(os.Stdout, values, configStage)
		},
	}

	cmd.Flags().AddFlagSet(flagSet)

	return cmd
}

func newCmdInstallControlPlane(values *l5dcharts.Values) *cobra.Command {
	var skipChecks bool

	allStageFlags, allStageFlagSet := makeAllStageFlags(values)
	installOnlyFlags, installOnlyFlagSet := makeInstallFlags(values)
	installUpgradeFlags, installUpgradeFlagSet, err := makeInstallUpgradeFlags(values)
	if err != nil {
		fmt.Fprint(os.Stderr, err.Error())
		os.Exit(1)
	}
	proxyFlags, proxyFlagSet := makeProxyFlags(values)

	flags := flattenFlags(allStageFlags, installOnlyFlags, installUpgradeFlags, proxyFlags)

	cmd := &cobra.Command{
		Use:   "control-plane [flags]",
		Args:  cobra.NoArgs,
		Short: "Output Kubernetes control plane resources to install Linkerd",
		Long: `Output Kubernetes control plane resources to install Linkerd.

This command provides Kubernetes configs necessary to install the Linkerd
control plane. It should be run after "linkerd install config".`,
		Example: `  # Default install.
  linkerd install control-plane | kubectl apply -f -

  # Install Linkerd into a non-default namespace.
  linkerd install control-plane -l linkerdtest | kubectl apply -f -`,
		RunE: func(cmd *cobra.Command, args []string) error {
			if !skipChecks {
				// check if global resources exist to determine if the `install config`
				// stage succeeded
				if err := errAfterRunningChecks(values.Global.CNIEnabled); err == nil {
					if healthcheck.IsCategoryError(err, healthcheck.KubernetesAPIChecks) {
						fmt.Fprintf(os.Stderr, errMsgCannotInitializeClient, err)
					} else {
						fmt.Fprintf(os.Stderr, errMsgGlobalResourcesMissing, controlPlaneNamespace)
					}
					os.Exit(1)
				}
			}
			if !ignoreCluster {
				// Ensure there is not already an existing Linkerd installation.
				if err := errIfLinkerdConfigConfigMapExists(cmd.Context()); err != nil {
					fmt.Fprintf(os.Stderr, errMsgLinkerdConfigResourceConflict, controlPlaneNamespace, err.Error())
					os.Exit(1)
				}

			}

			return install(cmd.Context(), os.Stdout, values, flags, controlPlaneStage)
		},
	}

	cmd.Flags().AddFlagSet(allStageFlagSet)
	cmd.Flags().AddFlagSet(installOnlyFlagSet)
	cmd.Flags().AddFlagSet(installUpgradeFlagSet)
	cmd.Flags().AddFlagSet(proxyFlagSet)

	cmd.Flags().BoolVar(
		&skipChecks, "skip-checks", false,
		`Skip checks for namespace existence`,
	)

	return cmd
}

func newCmdInstall() *cobra.Command {
	values, err := l5dcharts.NewValues(false)

	allStageFlags, allStageFlagSet := makeAllStageFlags(values)
	installOnlyFlags, installOnlyFlagSet := makeInstallFlags(values)
	installUpgradeFlags, installUpgradeFlagSet, err := makeInstallUpgradeFlags(values)
	if err != nil {
		fmt.Fprint(os.Stderr, err.Error())
		os.Exit(1)
	}
	proxyFlags, proxyFlagSet := makeProxyFlags(values)

	flags := flattenFlags(allStageFlags, installOnlyFlags, installUpgradeFlags, proxyFlags)

	cmd := &cobra.Command{
		Use:   "install [flags]",
		Args:  cobra.NoArgs,
		Short: "Output Kubernetes configs to install Linkerd",
		Long: `Output Kubernetes configs to install Linkerd.

This command provides all Kubernetes configs necessary to install the Linkerd
control plane.`,
		Example: `  # Default install.
  linkerd install | kubectl apply -f -

  # Install Linkerd into a non-default namespace.
  linkerd install -l linkerdtest | kubectl apply -f -

  # Installation may also be broken up into two stages by user privilege, via
  # subcommands.`,
		RunE: func(cmd *cobra.Command, args []string) error {
			return install(cmd.Context(), os.Stdout, values, flags, "")
		},
	}

	cmd.Flags().AddFlagSet(allStageFlagSet)
	cmd.Flags().AddFlagSet(installOnlyFlagSet)
	cmd.Flags().AddFlagSet(installUpgradeFlagSet)
	cmd.Flags().AddFlagSet(proxyFlagSet)
	cmd.PersistentFlags().BoolVar(&ignoreCluster, "ignore-cluster", false,
		"Ignore the current Kubernetes cluster when checking for existing cluster configuration (default false)")

	cmd.AddCommand(newCmdInstallConfig(values))
	cmd.AddCommand(newCmdInstallControlPlane(values))

	return cmd
}

func install(ctx context.Context, w io.Writer, values *l5dcharts.Values, flags []flag.Flag, stage string) error {
	err := flag.ApplySetFlags(values, flags)
	if err != nil {
		return err
	}

	var k8sAPI *k8s.KubernetesAPI

	if !ignoreCluster {
		// Ensure there is not already an existing Linkerd installation.
		k8sAPI, err = k8s.NewAPI(kubeconfigPath, kubeContext, impersonate, impersonateGroup, 30*time.Second)
		if err != nil {
			return err
		}
		stored, err := loadStoredValues(ctx, k8sAPI)
		if err != nil {
			return err
		}
		if stored != nil {
			fmt.Fprintf(os.Stderr, errMsgLinkerdConfigResourceConflict, controlPlaneNamespace, "Secret/linkerd-config-overrides already exists")
			os.Exit(1)
		}
<<<<<<< HEAD

	}

	return nil
}

func mergeRaw(a, b []byte) ([]byte, error) {
	var aMap, bMap map[string]interface{}

	err := yaml.Unmarshal(a, &aMap)
	if err != nil {
		return nil, err
=======
>>>>>>> 865aeeab
	}

	err = initializeIssuerCredentials(ctx, k8sAPI, values)
	if err != nil {
<<<<<<< HEAD
		return nil, err
	}

	result := mergeMaps(aMap, bMap)
	return yaml.Marshal(result)

}

// mergeMaps takes two maps and merges them recursively. This has been taken from
// https://github.com/helm/helm/blob/master/pkg/cli/values/options.go#L88
// as this same func in Helm V2 named as MergeInto was made private in the Helm V3 sdk
// providing another higher level abstraction which we can't use in this case.
func mergeMaps(a, b map[string]interface{}) map[string]interface{} {
	out := make(map[string]interface{}, len(a))
	for k, v := range a {
		out[k] = v
	}
	for k, v := range b {
		if v, ok := v.(map[string]interface{}); ok {
			if bv, ok := out[k]; ok {
				if bv, ok := bv.(map[string]interface{}); ok {
					out[k] = mergeMaps(bv, v)
					continue
				}
			}
		}
		out[k] = v
	}
	return out
}

func (options *installOptions) recordFlags(flags *pflag.FlagSet) {
	if flags == nil {
		return
	}

	flags.VisitAll(func(f *pflag.Flag) {
		if f.Changed {
			switch f.Name {
			case "ignore-cluster", "control-plane-version", "proxy-version", "identity-issuer-certificate-file", "identity-issuer-key-file", "identity-trust-anchors-file", "addon-config":
				// These flags don't make sense to record.
			default:
				options.recordedFlags = append(options.recordedFlags, &pb.Install_Flag{
					Name:  f.Name,
					Value: f.Value.String(),
				})
			}
		}
	})
}

func (options *installOptions) validate() error {
	if options.ignoreCluster && options.identityOptions.identityExternalIssuer {
		return errors.New("--ignore-cluster is not supported when --identity-external-issuer=true")
	}

	if options.controlPlaneVersion != "" && !alphaNumDashDot.MatchString(options.controlPlaneVersion) {
		return fmt.Errorf("%s is not a valid version", options.controlPlaneVersion)
	}

	if options.identityOptions == nil {
		// Programmer error: identityOptions may be empty, but it must be set by the constructor.
		panic("missing identity options")
	}

	if _, err := log.ParseLevel(options.controllerLogLevel); err != nil {
		return fmt.Errorf("--controller-log-level must be one of: panic, fatal, error, warn, info, debug")
	}

	if err := options.proxyConfigOptions.validate(); err != nil {
=======
>>>>>>> 865aeeab
		return err
	}

	err = validateValues(ctx, k8sAPI, values)
	if err != nil {
		return err
	}

	return render(w, values, stage)
}

func render(w io.Writer, values *l5dcharts.Values, stage string) error {
	// Render raw values and create chart config
	rawValues, err := yaml.Marshal(values)
	if err != nil {
		return err
	}

	files := []*loader.BufferedFile{
		{Name: chartutil.ChartfileName},
	}

	addOns, err := l5dcharts.ParseAddOnValues(values)
	if err != nil {
		return err
	}

	// Initialize add-on sub-charts
	addOnCharts := make(map[string]*charts.Chart)
	for _, addOn := range addOns {
		addOnCharts[addOn.Name()] = &charts.Chart{
			Name:      addOn.Name(),
			Dir:       addOnChartsPath + "/" + addOn.Name(),
			Namespace: controlPlaneNamespace,
			RawValues: append(addOn.Values(), rawValues...),
			Files: []*loader.BufferedFile{
				{
					Name: chartutil.ChartfileName,
				},
				{
					Name: chartutil.ValuesfileName,
				},
			},
		}
	}

	if stage == "" || stage == configStage {
		for _, template := range templatesConfigStage {
			files = append(files,
				&loader.BufferedFile{Name: template},
			)
		}

		// Fill add-on's sub-charts with config templates
		for _, addOn := range addOns {
			addOnCharts[addOn.Name()].Files = append(addOnCharts[addOn.Name()].Files, addOn.ConfigStageTemplates()...)
		}
	}

<<<<<<< HEAD
	if values.Stage == "" || values.Stage == controlPlaneStage {
=======
	if stage == "" || stage == controlPlaneStage {
>>>>>>> 865aeeab
		for _, template := range templatesControlPlaneStage {
			files = append(files,
				&loader.BufferedFile{Name: template},
			)
		}

		// Fill add-on's sub-charts with control-plane templates
		for _, addOn := range addOns {
			addOnCharts[addOn.Name()].Files = append(addOnCharts[addOn.Name()].Files, addOn.ControlPlaneStageTemplates()...)
		}

	}

	// TODO refactor to use l5dcharts.LoadChart()
	chart := &charts.Chart{
		Name:      helmDefaultChartName,
		Dir:       helmDefaultChartDir,
		Namespace: controlPlaneNamespace,
		RawValues: rawValues,
		Files:     files,
	}
	buf, err := chart.Render()
	if err != nil {
		return err
	}

	for _, addon := range addOns {
		b, err := addOnCharts[addon.Name()].Render()
		if err != nil {
			return err
		}

		if _, err := buf.WriteString(b.String()); err != nil {
			return err
		}
	}

	if stage == "" || stage == controlPlaneStage {
		overrides, err := renderOverrides(values, values.Global.Namespace)
		if err != nil {
			return err
		}
		buf.WriteString(yamlSep)
		buf.WriteString(string(overrides))
	}

	_, err = w.Write(buf.Bytes())
	return err
}

// renderOverrides outputs the Secret/linkerd-config-overrides resource which
// contains the subset of the values which have been changed from their defaults.
// This secret is used by the upgrade command the load configuration which was
// specified at install time.  Note that if identity issuer credentials were
// supplied to the install command or if they were generated by the install
// command, those credentials will be saved here so that they are preserved
// during upgrade.  Note also that this Secret/linkerd-config-overrides
// resource is not part of the Helm chart and will not be present when installing
// with Helm.
func renderOverrides(values *l5dcharts.Values, namespace string) ([]byte, error) {
	defaults, err := l5dcharts.NewValues(false)
	if err != nil {
		return nil, err
	}
	values.Configs = l5dcharts.ConfigJSONs{}

	overrides, err := tree.Diff(defaults, values)
	if err != nil {
		return nil, err
	}

	overridesBytes, err := yaml.Marshal(overrides)
	if err != nil {
		return nil, err
	}

	secret := corev1.Secret{
		TypeMeta: metav1.TypeMeta{Kind: "Secret", APIVersion: "v1"},
		ObjectMeta: metav1.ObjectMeta{
			Name:      "linkerd-config-overrides",
			Namespace: namespace,
		},
		Data: map[string][]byte{
			"linkerd-config-overrides": overridesBytes,
		},
	}
	bytes, err := yaml.Marshal(secret)
	if err != nil {
		return nil, err
	}
	return bytes, nil
}

func errAfterRunningChecks(cniEnabled bool) error {
	checks := []healthcheck.CategoryID{
		healthcheck.KubernetesAPIChecks,
		healthcheck.LinkerdPreInstallGlobalResourcesChecks,
	}
	hc := healthcheck.NewHealthChecker(checks, &healthcheck.Options{
		ControlPlaneNamespace: controlPlaneNamespace,
		KubeConfig:            kubeconfigPath,
		Impersonate:           impersonate,
		ImpersonateGroup:      impersonateGroup,
		KubeContext:           kubeContext,
		APIAddr:               apiAddr,
		CNIEnabled:            cniEnabled,
	})

	var k8sAPIError error
	errMsgs := []string{}
	hc.RunChecks(func(result *healthcheck.CheckResult) {
		if result.Err != nil {
			if ce, ok := result.Err.(*healthcheck.CategoryError); ok {
				if ce.Category == healthcheck.KubernetesAPIChecks {
					k8sAPIError = ce
				} else if re, ok := ce.Err.(*healthcheck.ResourceError); ok {
					// resource error, print in kind.group/name format
					for _, res := range re.Resources {
						errMsgs = append(errMsgs, res.String())
					}
				} else {
					// unknown category error, just print it
					errMsgs = append(errMsgs, result.Err.Error())
				}
			} else {
				// unknown error, just print it
				errMsgs = append(errMsgs, result.Err.Error())
			}
		}
	})

	// errors from the KubernetesAPIChecks category take precedence
	if k8sAPIError != nil {
		return k8sAPIError
	}

	if len(errMsgs) > 0 {
		return errors.New(strings.Join(errMsgs, "\n"))
	}

	return nil
}

func errIfLinkerdConfigConfigMapExists(ctx context.Context) error {
	kubeAPI, err := k8s.NewAPI(kubeconfigPath, kubeContext, impersonate, impersonateGroup, 0)
	if err != nil {
		return err
	}

	_, err = kubeAPI.CoreV1().Namespaces().Get(ctx, controlPlaneNamespace, metav1.GetOptions{})
	if err != nil {
		return err
	}

	_, _, err = healthcheck.FetchCurrentConfiguration(ctx, kubeAPI, controlPlaneNamespace)
	if err != nil {
		if kerrors.IsNotFound(err) {
			return nil
		}
		return err
	}

	return fmt.Errorf("'linkerd-config' config map already exists")
}<|MERGE_RESOLUTION|>--- conflicted
+++ resolved
@@ -16,20 +16,11 @@
 	"github.com/linkerd/linkerd2/pkg/k8s"
 	"github.com/linkerd/linkerd2/pkg/tree"
 	"github.com/spf13/cobra"
-<<<<<<< HEAD
-	"github.com/spf13/pflag"
 	"helm.sh/helm/v3/pkg/chart/loader"
 	"helm.sh/helm/v3/pkg/chartutil"
 	corev1 "k8s.io/api/core/v1"
 	kerrors "k8s.io/apimachinery/pkg/api/errors"
 	metav1 "k8s.io/apimachinery/pkg/apis/meta/v1"
-	"k8s.io/apimachinery/pkg/util/validation"
-=======
-	corev1 "k8s.io/api/core/v1"
-	kerrors "k8s.io/apimachinery/pkg/api/errors"
-	metav1 "k8s.io/apimachinery/pkg/apis/meta/v1"
-	"k8s.io/helm/pkg/chartutil"
->>>>>>> 865aeeab
 	"sigs.k8s.io/yaml"
 )
 
@@ -288,98 +279,11 @@
 			fmt.Fprintf(os.Stderr, errMsgLinkerdConfigResourceConflict, controlPlaneNamespace, "Secret/linkerd-config-overrides already exists")
 			os.Exit(1)
 		}
-<<<<<<< HEAD
-
-	}
-
-	return nil
-}
-
-func mergeRaw(a, b []byte) ([]byte, error) {
-	var aMap, bMap map[string]interface{}
-
-	err := yaml.Unmarshal(a, &aMap)
-	if err != nil {
-		return nil, err
-=======
->>>>>>> 865aeeab
+
 	}
 
 	err = initializeIssuerCredentials(ctx, k8sAPI, values)
 	if err != nil {
-<<<<<<< HEAD
-		return nil, err
-	}
-
-	result := mergeMaps(aMap, bMap)
-	return yaml.Marshal(result)
-
-}
-
-// mergeMaps takes two maps and merges them recursively. This has been taken from
-// https://github.com/helm/helm/blob/master/pkg/cli/values/options.go#L88
-// as this same func in Helm V2 named as MergeInto was made private in the Helm V3 sdk
-// providing another higher level abstraction which we can't use in this case.
-func mergeMaps(a, b map[string]interface{}) map[string]interface{} {
-	out := make(map[string]interface{}, len(a))
-	for k, v := range a {
-		out[k] = v
-	}
-	for k, v := range b {
-		if v, ok := v.(map[string]interface{}); ok {
-			if bv, ok := out[k]; ok {
-				if bv, ok := bv.(map[string]interface{}); ok {
-					out[k] = mergeMaps(bv, v)
-					continue
-				}
-			}
-		}
-		out[k] = v
-	}
-	return out
-}
-
-func (options *installOptions) recordFlags(flags *pflag.FlagSet) {
-	if flags == nil {
-		return
-	}
-
-	flags.VisitAll(func(f *pflag.Flag) {
-		if f.Changed {
-			switch f.Name {
-			case "ignore-cluster", "control-plane-version", "proxy-version", "identity-issuer-certificate-file", "identity-issuer-key-file", "identity-trust-anchors-file", "addon-config":
-				// These flags don't make sense to record.
-			default:
-				options.recordedFlags = append(options.recordedFlags, &pb.Install_Flag{
-					Name:  f.Name,
-					Value: f.Value.String(),
-				})
-			}
-		}
-	})
-}
-
-func (options *installOptions) validate() error {
-	if options.ignoreCluster && options.identityOptions.identityExternalIssuer {
-		return errors.New("--ignore-cluster is not supported when --identity-external-issuer=true")
-	}
-
-	if options.controlPlaneVersion != "" && !alphaNumDashDot.MatchString(options.controlPlaneVersion) {
-		return fmt.Errorf("%s is not a valid version", options.controlPlaneVersion)
-	}
-
-	if options.identityOptions == nil {
-		// Programmer error: identityOptions may be empty, but it must be set by the constructor.
-		panic("missing identity options")
-	}
-
-	if _, err := log.ParseLevel(options.controllerLogLevel); err != nil {
-		return fmt.Errorf("--controller-log-level must be one of: panic, fatal, error, warn, info, debug")
-	}
-
-	if err := options.proxyConfigOptions.validate(); err != nil {
-=======
->>>>>>> 865aeeab
 		return err
 	}
 
@@ -439,11 +343,7 @@
 		}
 	}
 
-<<<<<<< HEAD
-	if values.Stage == "" || values.Stage == controlPlaneStage {
-=======
 	if stage == "" || stage == controlPlaneStage {
->>>>>>> 865aeeab
 		for _, template := range templatesControlPlaneStage {
 			files = append(files,
 				&loader.BufferedFile{Name: template},
