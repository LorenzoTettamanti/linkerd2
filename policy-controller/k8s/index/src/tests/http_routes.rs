use super::*;
<<<<<<< HEAD
use linkerd_policy_controller_core::{
    http_route::{HttpRouteMatch, InboundHttpRouteRule, Method, PathMatch},
    InboundHttpRouteRef,
};
=======
use linkerd_policy_controller_core::InboundHttpRouteRef;
>>>>>>> 7491a84c

const POLICY_API_GROUP: &str = "policy.linkerd.io";

#[test]
fn route_attaches_to_server() {
    let test = TestConfig::default();
    // Create pod.
    let mut pod = mk_pod("ns-0", "pod-0", Some(("container-0", None)));
    pod.labels_mut()
        .insert("app".to_string(), "app-0".to_string());
    test.index.write().apply(pod);

    let mut rx = test
        .index
        .write()
        .pod_server_rx("ns-0", "pod-0", 8080.try_into().unwrap())
        .expect("pod-0.ns-0 should exist");
    assert_eq!(*rx.borrow_and_update(), test.default_server());

    // Create server.
    test.index.write().apply(mk_server(
        "ns-0",
        "srv-8080",
        Port::Number(8080.try_into().unwrap()),
        Some(("app", "app-0")),
        Some(("app", "app-0")),
        Some(k8s::policy::server::ProxyProtocol::Http1),
    ));
    assert!(rx.has_changed().unwrap());
    assert_eq!(
        *rx.borrow_and_update(),
        InboundServer {
            reference: ServerRef::Server("srv-8080".to_string()),
            authorizations: Default::default(),
            protocol: ProxyProtocol::Http1,
            http_routes: mk_default_routes(),
        },
    );

    // Create route.
    test.index
        .write()
        .apply(mk_route("ns-0", "route-foo", "srv-8080"));
    assert!(rx.has_changed().unwrap());
    assert_eq!(
        rx.borrow().reference,
        ServerRef::Server("srv-8080".to_string())
    );
    assert!(rx
        .borrow_and_update()
        .http_routes
        .contains_key(&InboundHttpRouteRef::Linkerd("route-foo".to_string())));

    // Create authz policy.
    test.index.write().apply(mk_authorization_policy(
        "ns-0",
        "authz-foo",
        "route-foo",
        vec![NamespacedTargetRef {
            group: None,
            kind: "ServiceAccount".to_string(),
            namespace: Some("ns-0".to_string()),
            name: "foo".to_string(),
        }],
    ));

    assert!(rx.has_changed().unwrap());
    assert!(
        rx.borrow().http_routes[&InboundHttpRouteRef::Linkerd("route-foo".to_string())]
            .authorizations
            .contains_key(&AuthorizationRef::AuthorizationPolicy(
                "authz-foo".to_string()
            ))
    );
<<<<<<< HEAD
}

#[test]
fn routes_created_for_probes() {
    let policy = DefaultPolicy::Allow {
        authenticated_only: false,
        cluster_only: true,
    };
    let probe_networks = vec!["10.0.0.1/24".parse().unwrap()];
    let test = TestConfig::from_default_policy_with_probes(policy, probe_networks);

    // Create a pod.
    let container = k8s::Container {
        liveness_probe: Some(k8s::Probe {
            http_get: Some(k8s::HTTPGetAction {
                path: Some("/liveness-container-1".to_string()),
                port: k8s::IntOrString::Int(5432),
                ..Default::default()
            }),
            ..Default::default()
        }),
        readiness_probe: Some(k8s::Probe {
            http_get: Some(k8s::HTTPGetAction {
                path: Some("/ready-container-1".to_string()),
                port: k8s::IntOrString::Int(5432),
                ..Default::default()
            }),
            ..Default::default()
        }),
        ..Default::default()
    };
    let mut pod = mk_pod_with_containers("ns-0", "pod-0", Some(container));
    pod.labels_mut()
        .insert("app".to_string(), "app-0".to_string());
    test.index.write().apply(pod);

    let mut rx = test
        .index
        .write()
        .pod_server_rx("ns-0", "pod-0", 5432.try_into().unwrap())
        .expect("pod-0.ns-0 should exist");

    let mut expected_authorizations = HashMap::default();
    expected_authorizations.insert(
        AuthorizationRef::Default("probe"),
        ClientAuthorization {
            networks: vec!["10.0.0.1/24".parse::<IpNet>().unwrap().into()],
            authentication: ClientAuthentication::Unauthenticated,
        },
    );
    let expected_rules = |path: String| {
        vec![InboundHttpRouteRule {
            matches: vec![HttpRouteMatch {
                path: Some(PathMatch::Exact(path)),
                headers: vec![],
                query_params: vec![],
                method: Some(Method::GET),
            }],
            filters: vec![],
        }]
    };

    // No Server is configured for the port, so expect the probe paths to be
    // authorized.
    let update = rx.borrow_and_update();
    let liveness = update
        .http_routes
        .get(&InboundHttpRouteRef::Default("/liveness"))
        .unwrap();
    assert_eq!(
        liveness.rules,
        expected_rules("/liveness-container-1".to_string())
    );
    assert_eq!(liveness.authorizations, expected_authorizations);
    let readiness = update
        .http_routes
        .get(&InboundHttpRouteRef::Default("/ready"))
        .unwrap();
    assert_eq!(
        readiness.rules,
        expected_rules("/ready-container-1".to_string())
    );
    assert_eq!(readiness.authorizations, expected_authorizations);
    drop(update);

    // Create server.
    test.index.write().apply(mk_server(
        "ns-0",
        "srv-5432",
        Port::Number(5432.try_into().unwrap()),
        Some(("app", "app-0")),
        Some(("app", "app-0")),
        Some(k8s::policy::server::ProxyProtocol::Http1),
    ));
    assert!(rx.has_changed().unwrap());

    // No routes are configured for the Server, so we should still expect the
    // Pod's probe paths to be authorized.
    let update = rx.borrow_and_update();
    let liveness = update
        .http_routes
        .get(&InboundHttpRouteRef::Default("/liveness"))
        .unwrap();
    assert_eq!(liveness.rules, expected_rules("/liveness".to_string()));
    assert_eq!(liveness.authorizations, expected_authorizations);
    let readiness = update
        .http_routes
        .get(&InboundHttpRouteRef::Default("/ready"))
        .unwrap();
    assert_eq!(readiness.rules, expected_rules("/ready".to_string()));
    assert_eq!(readiness.authorizations, expected_authorizations);
    drop(update);

    // Create route.
    test.index
        .write()
        .apply(mk_route("ns-0", "route-foo", "srv-5432"));
    assert!(rx.has_changed().unwrap());

    // A route is now configured for the Server, so the Pod's probe paths
    // should not be automatically authorized.
    assert!(!rx
        .borrow()
        .http_routes
        .contains_key(&InboundHttpRouteRef::Default("/liveness")));
    assert!(!rx
        .borrow_and_update()
        .http_routes
        .contains_key(&InboundHttpRouteRef::Default("/ready")));
=======
>>>>>>> 7491a84c
}

fn mk_route(
    ns: impl ToString,
    name: impl ToString,
    server: impl ToString,
) -> k8s::policy::HttpRoute {
    use chrono::Utc;
    use k8s::{policy::httproute::*, Time};

    HttpRoute {
        metadata: k8s::ObjectMeta {
            namespace: Some(ns.to_string()),
            name: Some(name.to_string()),
            creation_timestamp: Some(Time(Utc::now())),
            ..Default::default()
        },
        spec: HttpRouteSpec {
            inner: CommonRouteSpec {
                parent_refs: Some(vec![ParentReference {
                    group: Some(POLICY_API_GROUP.to_string()),
                    kind: Some("Server".to_string()),
                    namespace: None,
                    name: server.to_string(),
                    section_name: None,
                    port: None,
                }]),
            },
            hostnames: None,
            rules: Some(vec![HttpRouteRule {
                matches: Some(vec![HttpRouteMatch {
                    path: Some(HttpPathMatch::PathPrefix {
                        value: "/foo/bar".to_string(),
                    }),
                    headers: None,
                    query_params: None,
                    method: Some("GET".to_string()),
                }]),
                filters: None,
            }]),
        },
        status: None,
    }
}
fn mk_authorization_policy(
    ns: impl ToString,
    name: impl ToString,
    route: impl ToString,
    authns: impl IntoIterator<Item = NamespacedTargetRef>,
) -> k8s::policy::AuthorizationPolicy {
    k8s::policy::AuthorizationPolicy {
        metadata: k8s::ObjectMeta {
            namespace: Some(ns.to_string()),
            name: Some(name.to_string()),
            ..Default::default()
        },
        spec: k8s::policy::AuthorizationPolicySpec {
            target_ref: LocalTargetRef {
                group: Some(POLICY_API_GROUP.to_string()),
                kind: "HttpRoute".to_string(),
                name: route.to_string(),
            },
            required_authentication_refs: authns.into_iter().collect(),
        },
    }
}<|MERGE_RESOLUTION|>--- conflicted
+++ resolved
@@ -1,12 +1,8 @@
 use super::*;
-<<<<<<< HEAD
 use linkerd_policy_controller_core::{
-    http_route::{HttpRouteMatch, InboundHttpRouteRule, Method, PathMatch},
+    http_route::{HttpRouteMatch, Method, PathMatch},
     InboundHttpRouteRef,
 };
-=======
-use linkerd_policy_controller_core::InboundHttpRouteRef;
->>>>>>> 7491a84c
 
 const POLICY_API_GROUP: &str = "policy.linkerd.io";
 
@@ -81,7 +77,6 @@
                 "authz-foo".to_string()
             ))
     );
-<<<<<<< HEAD
 }
 
 #[test]
@@ -132,42 +127,33 @@
             authentication: ClientAuthentication::Unauthenticated,
         },
     );
-    let expected_rules = |path: String| {
-        vec![InboundHttpRouteRule {
-            matches: vec![HttpRouteMatch {
-                path: Some(PathMatch::Exact(path)),
-                headers: vec![],
-                query_params: vec![],
-                method: Some(Method::GET),
-            }],
-            filters: vec![],
-        }]
+    let liveness_match = HttpRouteMatch {
+        path: Some(PathMatch::Exact("/liveness-container-1".to_string())),
+        headers: vec![],
+        query_params: vec![],
+        method: Some(Method::GET),
+    };
+    let ready_match = HttpRouteMatch {
+        path: Some(PathMatch::Exact("/ready-container-1".to_string())),
+        headers: vec![],
+        query_params: vec![],
+        method: Some(Method::GET),
     };
 
     // No Server is configured for the port, so expect the probe paths to be
     // authorized.
     let update = rx.borrow_and_update();
-    let liveness = update
-        .http_routes
-        .get(&InboundHttpRouteRef::Default("/liveness"))
+    let probes = update
+        .http_routes
+        .get(&InboundHttpRouteRef::Default("probe"))
         .unwrap();
-    assert_eq!(
-        liveness.rules,
-        expected_rules("/liveness-container-1".to_string())
-    );
-    assert_eq!(liveness.authorizations, expected_authorizations);
-    let readiness = update
-        .http_routes
-        .get(&InboundHttpRouteRef::Default("/ready"))
-        .unwrap();
-    assert_eq!(
-        readiness.rules,
-        expected_rules("/ready-container-1".to_string())
-    );
-    assert_eq!(readiness.authorizations, expected_authorizations);
+    let probes_rules = probes.rules.get(0).unwrap();
+    assert!(probes_rules.matches.contains(&liveness_match));
+    assert!(probes_rules.matches.contains(&ready_match));
+    assert_eq!(probes.authorizations, expected_authorizations);
     drop(update);
 
-    // Create server.
+    // // Create server.
     test.index.write().apply(mk_server(
         "ns-0",
         "srv-5432",
@@ -178,21 +164,17 @@
     ));
     assert!(rx.has_changed().unwrap());
 
-    // No routes are configured for the Server, so we should still expect the
-    // Pod's probe paths to be authorized.
+    // // No routes are configured for the Server, so we should still expect the
+    // // Pod's probe paths to be authorized.
     let update = rx.borrow_and_update();
-    let liveness = update
-        .http_routes
-        .get(&InboundHttpRouteRef::Default("/liveness"))
+    let probes = update
+        .http_routes
+        .get(&InboundHttpRouteRef::Default("probe"))
         .unwrap();
-    assert_eq!(liveness.rules, expected_rules("/liveness".to_string()));
-    assert_eq!(liveness.authorizations, expected_authorizations);
-    let readiness = update
-        .http_routes
-        .get(&InboundHttpRouteRef::Default("/ready"))
-        .unwrap();
-    assert_eq!(readiness.rules, expected_rules("/ready".to_string()));
-    assert_eq!(readiness.authorizations, expected_authorizations);
+    let probes_rules = probes.rules.get(0).unwrap();
+    assert!(probes_rules.matches.contains(&liveness_match));
+    assert!(probes_rules.matches.contains(&ready_match));
+    assert_eq!(probes.authorizations, expected_authorizations);
     drop(update);
 
     // Create route.
@@ -204,15 +186,9 @@
     // A route is now configured for the Server, so the Pod's probe paths
     // should not be automatically authorized.
     assert!(!rx
-        .borrow()
-        .http_routes
-        .contains_key(&InboundHttpRouteRef::Default("/liveness")));
-    assert!(!rx
         .borrow_and_update()
         .http_routes
-        .contains_key(&InboundHttpRouteRef::Default("/ready")));
-=======
->>>>>>> 7491a84c
+        .contains_key(&InboundHttpRouteRef::Default("probes")));
 }
 
 fn mk_route(
