--- conflicted
+++ resolved
@@ -12,14 +12,9 @@
 use linkerd_policy_controller_k8s_api::{self as k8s, gateway, ResourceExt};
 use parking_lot::RwLock;
 use prometheus_client::{
-<<<<<<< HEAD
     encoding::{EncodeLabelSet, EncodeLabelValue},
     metrics::{counter::Counter, family::Family, gauge::Gauge, histogram::Histogram},
-    registry::Registry,
-=======
-    metrics::{counter::Counter, histogram::Histogram},
     registry::{Registry, Unit},
->>>>>>> 36212a7c
 };
 use serde::de::DeserializeOwned;
 use std::{collections::hash_map::Entry, sync::Arc};
